--- conflicted
+++ resolved
@@ -1,8 +1,4 @@
-<<<<<<< HEAD
 export * from './interface';
 export * as spec from '@sruim/specification';
-=======
-export * from './rhi';
 // export * from './base';
-export * from './utils';
->>>>>>> f899aa7e
+export * from './utils';