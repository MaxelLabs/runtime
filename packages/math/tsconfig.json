{
  "extends": "../../tsconfig.base.json",
  "compilerOptions": {
    "rootDir": "src",
    "outDir": "dist",
    "composite": true,
    "esModuleInterop": true,
    "moduleResolution": "node"
  },
  "include": [
<<<<<<< HEAD
    "src"
=======
    "src",
    "../../types"
  ],
  "exclude": [
    "test"
>>>>>>> b7df623f
  ]
}<|MERGE_RESOLUTION|>--- conflicted
+++ resolved
@@ -8,14 +8,10 @@
     "moduleResolution": "node"
   },
   "include": [
-<<<<<<< HEAD
-    "src"
-=======
     "src",
     "../../types"
   ],
   "exclude": [
     "test"
->>>>>>> b7df623f
   ]
 }